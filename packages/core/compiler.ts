--- conflicted
+++ resolved
@@ -343,7 +343,7 @@
       mode === BuildMode.Production && target === BuildTarget.Browser
         ? "[name]-[hash].js"
         : "[name].js",
-    manualChunks(id: string) {
+    manualChunks(id) {
       return getNpmPackageName(id);
     }
   };
@@ -353,19 +353,13 @@
   let pieces = id.split(path.sep);
   let index = pieces.lastIndexOf("node_modules");
 
-<<<<<<< HEAD
   if (index !== -1 && pieces.length > index + 1) {
     let packageName = pieces[index + 1];
-=======
-        if (packageName.startsWith("@") && pieces.length > index + 2) {
-          packageName =
-            // S3 hates @folder, so we switch it to __
-            packageName.replace("@", "__") + "/" + pieces[index + 2];
-        }
->>>>>>> d5e96a16
 
     if (packageName.startsWith("@") && pieces.length > index + 2) {
-      packageName += "/" + pieces[index + 2];
+      packageName =
+        // S3 hates @folder, so we switch it to __
+        packageName.replace("@", "__") + "/" + pieces[index + 2];
     }
 
     return packageName;
