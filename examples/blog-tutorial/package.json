{
  "name": "remix-example-blog-tutorial",
  "private": true,
  "description": "",
  "license": "",
  "sideEffects": false,
  "scripts": {
    "build": "run-s build:*",
    "build:css": "npm run generate:css -- --minify",
    "build:remix": "remix build",
    "dev": "run-p dev:*",
    "dev:css": "npm run generate:css -- --watch",
    "dev:remix": "node --require ./mocks ./node_modules/.bin/remix dev",
    "format": "prettier --write .",
    "generate:css": "tailwindcss -o ./app/styles/tailwind.css",
    "lint": "eslint --cache --cache-location ./node_modules/.cache/eslint .",
    "setup": "prisma migrate dev",
    "start": "remix-serve build",
    "start:mocks": "node --require ./mocks ./node_modules/.bin/remix-serve build",
    "test": "vitest",
    "test:e2e:dev": "start-server-and-test dev http://localhost:3000 'cypress open'",
    "pretest:e2e:run": "npm run build",
    "test:e2e:run": "cross-env PORT=8811 start-server-and-test start:mocks http://localhost:8811 'cypress run'",
    "typecheck": "tsc -b && tsc -b cypress",
    "validate": "run-p \"test -- --run\" lint typecheck test:e2e:run"
  },
  "prettier": {},
  "eslintIgnore": [
    "/node_modules",
    "/build",
    "/public/build"
  ],
  "dependencies": {
    "@node-rs/bcrypt": "^1.6.0",
<<<<<<< HEAD
    "@prisma/client": "^3.11.0",
    "@reach/alert": "^0.16.0",
    "@remix-run/node": "1.4.3",
    "@remix-run/react": "1.4.3",
    "@remix-run/serve": "1.4.3",
    "marked": "^4.0.12",
    "react": "^18.1.0",
    "react-dom": "^18.1.0",
=======
    "@prisma/client": "^3.13.0",
    "@reach/alert": "^0.17.0",
    "@remix-run/node": "1.5.1",
    "@remix-run/react": "1.5.1",
    "@remix-run/serve": "1.5.1",
    "marked": "^4.0.15",
    "react": "^17.0.2",
    "react-dom": "^17.0.2",
>>>>>>> 000f37c7
    "tiny-invariant": "^1.2.0"
  },
  "devDependencies": {
    "@faker-js/faker": "^6.3.1",
    "@remix-run/dev": "1.5.1",
    "@remix-run/eslint-config": "1.5.1",
    "@testing-library/cypress": "^8.0.2",
    "@testing-library/dom": "^8.13.0",
    "@testing-library/jest-dom": "^5.16.4",
    "@testing-library/react": "^12.1.5",
    "@testing-library/user-event": "^13.5.0",
    "@types/eslint": "^8.4.1",
<<<<<<< HEAD
    "@types/marked": "^4.0.2",
    "@types/react": "^18.0.9",
    "@types/react-dom": "^18.0.4",
    "@vitejs/plugin-react": "^1.2.0",
    "c8": "^7.11.0",
=======
    "@types/marked": "^4.0.3",
    "@types/node": "^17.0.31",
    "@types/react": "^17.0.44",
    "@types/react-dom": "^17.0.16",
    "@vitejs/plugin-react": "^1.3.2",
    "autoprefixer": "^10.4.7",
    "c8": "^7.11.2",
>>>>>>> 000f37c7
    "cross-env": "^7.0.3",
    "cypress": "^9.6.0",
    "esbuild-register": "^3.3.2",
    "eslint": "^8.14.0",
    "eslint-config-prettier": "^8.5.0",
    "happy-dom": "^3.1.0",
    "msw": "^0.39.2",
    "npm-run-all": "^4.1.5",
    "postcss": "^8.4.13",
    "prettier": "2.6.2",
    "prettier-plugin-tailwindcss": "^0.1.10",
    "prisma": "^3.13.0",
    "start-server-and-test": "^1.14.0",
    "tailwindcss": "^3.0.24",
    "typescript": "^4.6.4",
    "vite": "^2.9.7",
    "vite-tsconfig-paths": "^3.4.1",
    "vitest": "^0.10.2"
  },
  "engines": {
    "node": ">=14"
  },
  "prisma": {
    "seed": "node --require esbuild-register prisma/seed.ts"
  }
}<|MERGE_RESOLUTION|>--- conflicted
+++ resolved
@@ -32,25 +32,14 @@
   ],
   "dependencies": {
     "@node-rs/bcrypt": "^1.6.0",
-<<<<<<< HEAD
     "@prisma/client": "^3.11.0",
     "@reach/alert": "^0.16.0",
-    "@remix-run/node": "1.4.3",
-    "@remix-run/react": "1.4.3",
-    "@remix-run/serve": "1.4.3",
+    "@remix-run/node": "1.5.1",
+    "@remix-run/react": "1.5.1",
+    "@remix-run/serve": "1.5.1",
     "marked": "^4.0.12",
     "react": "^18.1.0",
     "react-dom": "^18.1.0",
-=======
-    "@prisma/client": "^3.13.0",
-    "@reach/alert": "^0.17.0",
-    "@remix-run/node": "1.5.1",
-    "@remix-run/react": "1.5.1",
-    "@remix-run/serve": "1.5.1",
-    "marked": "^4.0.15",
-    "react": "^17.0.2",
-    "react-dom": "^17.0.2",
->>>>>>> 000f37c7
     "tiny-invariant": "^1.2.0"
   },
   "devDependencies": {
@@ -63,21 +52,11 @@
     "@testing-library/react": "^12.1.5",
     "@testing-library/user-event": "^13.5.0",
     "@types/eslint": "^8.4.1",
-<<<<<<< HEAD
     "@types/marked": "^4.0.2",
     "@types/react": "^18.0.9",
     "@types/react-dom": "^18.0.4",
     "@vitejs/plugin-react": "^1.2.0",
     "c8": "^7.11.0",
-=======
-    "@types/marked": "^4.0.3",
-    "@types/node": "^17.0.31",
-    "@types/react": "^17.0.44",
-    "@types/react-dom": "^17.0.16",
-    "@vitejs/plugin-react": "^1.3.2",
-    "autoprefixer": "^10.4.7",
-    "c8": "^7.11.2",
->>>>>>> 000f37c7
     "cross-env": "^7.0.3",
     "cypress": "^9.6.0",
     "esbuild-register": "^3.3.2",
