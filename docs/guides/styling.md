---
title: Styling
new: true
---

# Styling

The primary way to style in Remix (and the web) is to add a `<link rel="stylesheet">` to the page. In Remix, you can add these links via the [Route Module `links` export][route-module-links] at route layout boundaries. When the route is active, the stylesheet is added to the page. When the route is no longer active, the stylesheet is removed.

```tsx
export const links: LinksFunction = () => {
  return [
    {
      rel: "stylesheet",
      href: "https://unpkg.com/modern-css-reset@1.4.0/dist/reset.min.css",
    },
  ];
};
```

Each nested route's `links` are merged (parents first) and rendered as `<link>` tags by the `<Links/>` you rendered in `app/root.js` in the head of the document.

```tsx filename=app/root.js lines=[1,7]
import { Links } from "@remix-run/react";
// ...
export default function Root() {
  return (
    <html>
      <head>
        <Links />
        {/* ... */}
      </head>
      {/* ... */}
    </html>
  );
}
```

You can also import CSS files directly into your modules and Remix will:

1. Copy the file to your browser build directory
2. Fingerprint the file for long-term caching
3. Return the public URL to your module to be used while rendering

```tsx filename=app/root.tsx
// ...
import styles from "~/styles/global.css";
// styles is now something like /build/global-AE33KB2.css

export function links() {
  return [{ rel: "stylesheet", href: styles }];
}
```

Remix also has built-in support for the following:

- [Tailwind][tailwind-2]
- [PostCSS][post-css]
- [CSS Modules][css-modules]
- [Vanilla Extract][vanilla-extract-3]
- [CSS side-effect imports][css-side-effect-imports-2]

## CSS Ecosystem and Performance

In general, stylesheets added to the page with `<link>` tend to provide the best user experience:

- The URL is cacheable in browsers and CDNs
- The URL can be shared across pages in the app
- The stylesheet can be loaded in parallel with the JavaScript bundles
- Remix can prefetch CSS assets when the user is about to visit a page with `<Link rel="prefetch">`.
- Changes to components don't break the cache for the styles
- Changes to the styles don't break the cache for the JavaScript

Remix also supports "runtime" frameworks like styled components where styles are evaluated at runtime but don't require any kind of bundler integration--though we would prefer your stylesheets had a URL instead of being injected into style tags.

The two most popular approaches in the Remix community are route-based stylesheets and [Tailwind][tailwind]. Both have exceptional performance characteristics. In this document, we'll show how to use these two approaches as well as a few more.

## Regular Stylesheets

Remix makes writing plain CSS a viable option even for apps with a lot of UI. In our experience, writing plain CSS had maintenance issues for a few reasons. It was difficult to know:

- how and when to load CSS, so it was usually all loaded on every page
- if the class names and selectors you were using were accidentally styling other UI in the app
- if some rules weren't even used anymore as the CSS source code grew over time

Remix alleviates these issues with route-based stylesheets. Nested routes can each add their own stylesheets to the page and Remix will automatically prefetch, load, and unload them with the route. When the scope of concern is limited to just the active routes, the risks of these problems are reduced significantly. The only chances for conflicts are with the parent routes' styles (and even then, you will likely see the conflict since the parent route is also rendering).

### Route Styles

Each route can add style links to the page, for example:

```tsx filename=app/routes/dashboard.tsx
import styles from "~/styles/dashboard.css";

export function links() {
  return [{ rel: "stylesheet", href: styles }];
}
```

```tsx filename=app/routes/dashboard/accounts.tsx
import styles from "~/styles/accounts.css";

export function links() {
  return [{ rel: "stylesheet", href: styles }];
}
```

```tsx filename=app/routes/dashboard/sales.tsx
import styles from "~/styles/sales.css";

export function links() {
  return [{ rel: "stylesheet", href: styles }];
}
```

Given these routes, this table shows which CSS will apply at specific URLs:

| URL                 | Stylesheets     |
| ------------------- | --------------- |
| /dashboard          | - dashboard.css |
|                     |                 |
| /dashboard/accounts | - dashboard.css |
|                     | - accounts.css  |
|                     |                 |
| /dashboard/sales    | - dashboard.css |
|                     | - sales.css     |

It's subtle, but this little feature removes a lot of the difficulty when styling your app with plain stylesheets.

### Shared Component Styles

Websites large and small usually have a set of shared components used throughout the rest of the app: buttons, form elements, layouts, etc. When using plain style sheets in Remix there are two approaches we recommend.

#### Shared stylesheet

The first approach is very simple. Put them all in a `shared.css` file included in `app/root.tsx`. That makes it easy for the components themselves to share CSS code (and your editor to provide intellisense for things like [custom properties][custom-properties]), and each component already needs a unique module name in JavaScript anyway, so you can scope the styles to a unique class name or data attribute:

```css filename=app/styles/shared.css
/* scope with class names */
.PrimaryButton {
  /* ... */
}

.TileGrid {
  /* ... */
}

/* or scope with data attributes to avoid concatenating
   className props, but it's really up to you */
[data-primary-button] {
  /* ... */
}

[data-tile-grid] {
  /* ... */
}
```

While this file may become large, it'll be at a single URL that will be shared by all routes in the app.

This also makes it easy for routes to adjust the styles of a component without needing to add an official new variant to the API of that component. You know it won't affect the component anywhere but the `/accounts` routes.

```css filename=app/styles/accounts.css
.PrimaryButton {
  background: blue;
}
```

#### Surfacing Styles

A second approach is to write individual css files per component and then "surface" the styles up to the routes that use them.

Perhaps you have a `<Button>` in `app/components/button/index.js` with styles at `app/components/button/styles.css` as well as a `<PrimaryButton>` that extends it.

Note that these are not routes, but they export `links` functions as if they were. We'll use this to surface their styles to the routes that use them.

```css filename=app/components/button/styles.css
[data-button] {
  border: solid 1px;
  background: white;
  color: #454545;
}
```

```tsx filename=app/components/button/index.js lines=[1,3-5]
import styles from "./styles.css";

export const links = () => [
  { rel: "stylesheet", href: styles },
];

export const Button = React.forwardRef(
  ({ children, ...props }, ref) => {
    return <button {...props} ref={ref} data-button />;
  }
);
Button.displayName = "Button";
```

And then a `<PrimaryButton>` that extends it:

```css filename=app/components/primary-button/styles.css
[data-primary-button] {
  background: blue;
  color: white;
}
```

```tsx filename=app/components/primary-button/index.js lines=[1,5,12]
import { Button, links as buttonLinks } from "../button";
import styles from "./styles.css";

export const links = () => [
  ...buttonLinks(),
  { rel: "stylesheet", href: styles },
];

export const PrimaryButton = React.forwardRef(
  ({ children, ...props }, ref) => {
    return (
      <Button {...props} ref={ref} data-primary-button />
    );
  }
);
PrimaryButton.displayName = "PrimaryButton";
```

Note that the primary button's `links` include the base button's links. This way consumers of `<PrimaryButton>` don't need to know its dependencies (just like JavaScript imports).

Because these buttons are not routes, and therefore not associated with a URL segment, Remix doesn't know when to prefetch, load, or unload the styles. We need to "surface" the links up to the routes that use the components.

Consider that `routes/index.js` uses the primary button component:

```tsx filename=app/routes/index.js lines=[2-5,9]
import styles from "~/styles/index.css";
import {
  PrimaryButton,
  links as primaryButtonLinks,
} from "~/components/primary-button";

export function links() {
  return [
    ...primaryButtonLinks(),
    { rel: "stylesheet", href: styles },
  ];
}
```

Now Remix can prefetch, load, and unload the styles for `button.css`, `primary-button.css`, and the route's `index.css`.

An initial reaction to this is that routes have to know more than you want them to. Keep in mind that each component must be imported already, so it's not introducing a new dependency, just some boilerplate to get the assets. For example, consider a product category page like this:

```tsx filename=app/routes/$category.js lines=[5-9,25-32]
import type { LoaderArgs } from "@remix-run/node"; // or cloudflare/deno
import { json } from "@remix-run/node"; // or cloudflare/deno
import { useLoaderData } from "@remix-run/react";

import { TileGrid } from "~/components/tile-grid";
import { ProductTile } from "~/components/product-tile";
import { ProductDetails } from "~/components/product-details";
import { AddFavoriteButton } from "~/components/add-favorite-button";
import styles from "~/styles/$category.css";

export function links() {
  return [{ rel: "stylesheet", href: styles }];
}

export async function loader({ params }: LoaderArgs) {
  return json(
    await getProductsForCategory(params.category)
  );
}

export default function Category() {
  const products = useLoaderData<typeof loader>();
  return (
    <TileGrid>
      {products.map((product) => (
        <ProductTile key={product.id}>
          <ProductDetails product={product} />
          <AddFavoriteButton id={product.id} />
        </ProductTile>
      ))}
    </TileGrid>
  );
}
```

The component imports are already there, we just need to surface the assets:

```tsx filename=app/routes/$category.tsx lines=[5,9,13,17,24-27]
import type { LinksFunction } from "@remix-run/node"; // or cloudflare/deno

import {
  TileGrid,
  links as tileGridLinks,
} from "~/components/tile-grid";
import {
  ProductTile,
  links as productTileLinks,
} from "~/components/product-tile";
import {
  ProductDetails,
  links as productDetailsLinks,
} from "~/components/product-details";
import {
  AddFavoriteButton,
  links as addFavoriteLinks,
} from "~/components/add-favorite-button";
import styles from "~/styles/$category.css";

export const links: LinksFunction = () => {
  return [
    ...tileGridLinks(),
    ...productTileLinks(),
    ...productDetailsLinks(),
    ...addFavoriteLinks(),
    { rel: "stylesheet", href: styles },
  ];
};

// ...
```

While that's a bit of boilerplate it enables a lot:

- You control your network tab, and CSS dependencies are clear in the code
- Co-located styles with your components
- The only CSS ever loaded is the CSS that's used on the current page
- When your components aren't used by a route, their CSS is unloaded from the page
- Remix will prefetch the CSS for the next page with [`<Link prefetch>`][link]
- When one component's styles change, browser and CDN caches for the other components won't break because they are all have their own URLs.
- When a component's JavaScript changes but its styles don't, the cache is not broken for the styles

#### Asset Preloads

Since these are just `<link>` tags, you can do more than stylesheet links, like adding asset preloads for SVG icon backgrounds of your elements:

```css filename=app/components/copy-to-clipboard.css
[data-copy-to-clipboard] {
  background: url("/icons/clipboard.svg");
}
```

```tsx filename=app/components/copy-to-clipboard.tsx lines=[6-11]
import type { LinksFunction } from "@remix-run/node"; // or cloudflare/deno

import styles from "./styles.css";

export const links: LinksFunction = () => [
  {
    rel: "preload",
    href: "/icons/clipboard.svg",
    as: "image",
    type: "image/svg+xml",
  },
  { rel: "stylesheet", href: styles },
];

export const CopyToClipboard = React.forwardRef(
  ({ children, ...props }, ref) => {
    return (
      <Button {...props} ref={ref} data-copy-to-clipboard />
    );
  }
);
CopyToClipboard.displayName = "CopyToClipboard";
```

Not only will this make the asset high priority in the network tab, but Remix will turn that `preload` into a `prefetch` when you link to the page with [`<Link prefetch>`][link], so the SVG background is prefetched, in parallel, with the next route's data, modules, stylesheets, and any other preloads.

### Link Media Queries

Using plain stylesheets and `<link>` tags also opens up the ability to decrease the amount of CSS your user's browser has to process when it paints the screen. Link tags support `media`, so you can do the following:

```tsx lines=[10,15,20]
export const links: LinksFunction = () => {
  return [
    {
      rel: "stylesheet",
      href: mainStyles,
    },
    {
      rel: "stylesheet",
      href: largeStyles,
      media: "(min-width: 1024px)",
    },
    {
      rel: "stylesheet",
      href: xlStyles,
      media: "(min-width: 1280px)",
    },
    {
      rel: "stylesheet",
      href: darkStyles,
      media: "(prefers-color-scheme: dark)",
    },
  ];
};
```

## Tailwind CSS

Perhaps the most popular way to style a Remix application in the community is to use [Tailwind CSS][tailwind]. It has the benefits of inline-style collocation for developer ergonomics and is able to generate a CSS file for Remix to import. The generated CSS file generally caps out around 8-10kb, even for large applications. Load that file into the `root.tsx` links and be done with it. If you don't have any CSS opinions, this is a great approach.

To use the built-in Tailwind support, first enable the `tailwind` option in `remix.config.js`:

```js filename=remix.config.js
/** @type {import('@remix-run/dev').AppConfig} */
module.exports = {
  tailwind: true,
  // ...
};
```

Install Tailwind as a dev dependency:

```sh
npm install -D tailwindcss
```

Then initialize a config file:

```sh
npx tailwindcss init --ts
```

Now we can tell it which files to generate classes from:

```ts filename=tailwind.config.ts lines=[4]
import type { Config } from "tailwindcss";

export default {
   content: ["./app/**/*.{js,jsx,ts,tsx}"],
   theme: {
      extend: {},
   },
   plugins: [],
} satisfies Config;
```

Then include the `@tailwind` directives in your CSS. For example, you could create a `tailwind.css` file at the root of your app:

```css filename=app/tailwind.css
@tailwind base;
@tailwind components;
@tailwind utilities;
```

Then add `tailwind.css` to your root route's `links` function:

```tsx filename=app/root.tsx
import type { LinksFunction } from "@remix-run/node"; // or cloudflare/deno

// ...

import styles from "./tailwind.css";

export const links: LinksFunction = () => [
  { rel: "stylesheet", href: styles },
];
```

With this setup in place, you can also use [Tailwind's functions and directives][tailwind-functions-and-directives] anywhere in your CSS.

Note that if you're also using Remix's [built-in PostCSS support][built-in-post-css-support], the Tailwind PostCSS plugin will be automatically included if it's missing, but you can also choose to manually include the Tailwind plugin in your PostCSS config instead if you'd prefer.

<<<<<<< HEAD
=======
### Manual Tailwind Integration

It's also possible to use Tailwind without leveraging the built-in support by using the `tailwindcss` CLI directly.

First install a couple of dev dependencies:

```sh
npm install -D npm-run-all tailwindcss
```

Secondly, initialize a Tailwind config file:

```sh
npx tailwindcss init --ts
```

Now we can tell it which files to generate classes from:

```ts filename=tailwind.config.ts lines=[4]
import type { Config } from "tailwindcss";

export default {
   content: ["./app/**/*.{js,jsx,ts,tsx}"],
   theme: {
      extend: {},
   },
   plugins: [],
} satisfies Config;
```

Update the package scripts to generate the Tailwind file during dev and for the production build

```json filename=package.json lines=[4-10]
{
  // ...
  "scripts": {
    "build": "run-s \"build:*\"",
    "build:css": "npm run generate:css -- --minify",
    "build:remix": "remix build",
    "dev": "run-p \"dev:*\"",
    "dev:css": "npm run generate:css -- --watch",
    "dev:remix": "remix dev",
    "generate:css": "npx tailwindcss -o ./app/tailwind.css",
    "start": "remix-serve build"
  }
  // ...
}
```

Finally, import the generated CSS file into your app:

```tsx filename=app/root.tsx
import type { LinksFunction } from "@remix-run/node"; // or cloudflare/deno

// ...

import styles from "./tailwind.css";

export const links: LinksFunction = () => [
  { rel: "stylesheet", href: styles },
];
```

If you want to use Tailwind's `@apply` method to extract custom classes, create a css file in the root directory, eg `./styles/tailwind.css`:

```css filename=styles/tailwind.css
@tailwind base;
@tailwind components;
@tailwind utilities;

@layer components {
  .custom-class {
    @apply ...;
  }
}
```

Then alter how Tailwind is generating your css:

```json filename=package.json lines=[10]
{
  // ...
  "scripts": {
    "build": "run-s \"build:*\"",
    "build:css": "npm run generate:css -- --minify",
    "build:remix": "remix build",
    "dev": "run-p \"dev:*\"",
    "dev:css": "npm run generate:css -- --watch",
    "dev:remix": "remix dev",
    "generate:css": "npx tailwindcss -i ./styles/tailwind.css -o ./app/tailwind.css",
    "start": "remix-serve build"
  }
  // ...
}
```

It isn't required, but it's recommended to add the generated file to your `.gitignore` list:

```sh filename=.gitignore lines=[8]
node_modules

/.cache
/build
/public/build
.env

/app/tailwind.css
```

>>>>>>> 11f2d6b1
If you're using VS Code, it's recommended you install the [Tailwind IntelliSense extension][tailwind-intelli-sense-extension] for the best developer experience.

## Remote Stylesheets

You can load stylesheets from any server, here's an example of loading a modern css reset from unpkg.

```ts filename=app/root.tsx
import type { LinksFunction } from "@remix-run/node"; // or cloudflare/deno

export const links: LinksFunction = () => {
  return [
    {
      rel: "stylesheet",
      href: "https://unpkg.com/modern-css-reset@1.4.0/dist/reset.min.css",
    },
  ];
};
```

## PostCSS

[PostCSS][postcss] is a popular tool with a rich plugin ecosystem, commonly used to prefix CSS for older browsers, transpile future CSS syntax, inline images, lint your styles and more. When a PostCSS config is detected, Remix will automatically run PostCSS across all CSS in your project.

For example, to use [Autoprefixer][autoprefixer], first enable the `postcss` option in `remix.config.js`:

```js filename=remix.config.js
/** @type {import('@remix-run/dev').AppConfig} */
module.exports = {
  postcss: true,
  // ...
};
```

Install the PostCSS plugin.

```sh
npm install -D autoprefixer
```

Then add `postcss.config.js` in the Remix root referencing the plugin.

```js filename=postcss.config.js
module.exports = {
  plugins: {
    autoprefixer: {},
  },
};
```

If you're using [Vanilla Extract][vanilla-extract-2], since it's already playing the role of CSS preprocessor, you may want to apply a different set of PostCSS plugins relative to other styles. To support this, you can export a function from `postcss.config.js` which is given a context object that lets you know when Remix is processing a Vanilla Extract file.

```js filename=postcss.config.js
module.exports = (ctx) => {
  return ctx.remix?.vanillaExtract
    ? {
        // PostCSS plugins for Vanilla Extract styles...
      }
    : {
        // PostCSS plugins for other styles...
      };
};
```

<<<<<<< HEAD
=======
### Manual PostCSS Integration

It's also possible to use PostCSS without leveraging the built-in support. Here's the gist of it:

1. Use the `postcss` CLI directly alongside Remix
2. Build CSS into the Remix app directory from a styles source directory
3. Import your stylesheet to your modules like any other stylesheet

Here's how to set it up:

1. Install PostCSS along with its CLI and any desired plugins in your app.

   ```sh
   npm install -D postcss-cli postcss autoprefixer
   ```

2. Add `postcss.config.js` in the Remix root with configuration for your plugins.

   ```js filename=postcss.config.js
   module.exports = {
     plugins: {
       autoprefixer: {},
     },
   };
   ```

3. Add stylesheets to a `styles/` folder _next to `app/`_, we'll point postcss at this folder to build _into_ the `app/styles` folder next.

   ```sh
   mkdir styles
   touch styles/app.css
   ```

4. Add some scripts to your `package.json`

   ```json filename=package.json
   {
     "scripts": {
       "dev:css": "postcss styles --base styles --dir app/styles -w",
       "build:css": "postcss styles --base styles --dir app/styles --env production"
     }
   }
   ```

   These commands will process files from `./styles` into `./app/styles` where your Remix modules can import them.

   ```
   .
   ├── app
   │   └── styles (processed files)
   │       ├── app.css
   │       └── routes
   │           └── index.css
   └── styles (source files)
       ├── app.css
       └── routes
           └── index.css
   ```

   We recommend adding `app/styles` to your `.gitignore`.

5. Use it! When you're developing styles, open a terminal tab and run your new watch script:

   ```sh
   npm run dev:css
   ```

   When you're building for production, run

   ```sh
   npm run build:css
   ```

   Then import like any other css file:

   ```tsx filename=root.tsx
   import type { LinksFunction } from "@remix-run/node"; // or cloudflare/deno

   import styles from "./styles/app.css";

   export const links: LinksFunction = () => {
     return [{ rel: "stylesheet", href: styles }];
   };
   ```

You might want to use something like `concurrently` to avoid needing two terminal tabs to watch your CSS and run `remix dev`.

```sh
npm add -D concurrently
```

```json filename=package.json
{
  "scripts": {
    "dev": "concurrently \"npm run dev:css\" \"remix dev\""
  }
}
```

>>>>>>> 11f2d6b1
## CSS Preprocessors

You can use CSS preprocessors like LESS and SASS. Doing so requires running an additional build process to convert these files to CSS files. This can be done via the command line tools provided by the preprocessor or any equivalent tool.

Once converted to CSS by the preprocessor, the generated CSS files can be imported into your components via the [Route Module `links` export][route-module-links] function, or included via [side-effect imports][css-side-effect-imports] when using [CSS bundling][css-bundling], just like any other CSS file in Remix.

To ease development with CSS preprocessors you can add npm scripts to your `package.json` that generate CSS files from your SASS or LESS files. These scripts can be run in parallel alongside any other npm scripts that you run for developing a Remix application.

An example using SASS.

1. First you'll need to install the tool your preprocess uses to generate CSS files.

```sh
npm add -D sass
```

2. Add an npm script to your `package.json`'s `script` section' that uses the installed tool to generate CSS files.

```json filename=package.json
{
  // ...
  "scripts": {
    // ...
    "sass": "sass --watch app/:app/"
  }
  // ...
}
```

The above example assumes SASS files will be stored somewhere in the `app` folder.

The `--watch` flag included above will keep `sass` running as an active process, listening for changes to or for any new SASS files. When changes are made to the source file, `sass` will regenerate the CSS file automatically. Generated CSS files will be stored in the same location as their source files.

3. Run the npm script.

```sh
npm run sass
```

This will start the `sass` process. Any new SASS files, or changes to existing SASS files, will be detected by the running process.

You might want to use something like `concurrently` to avoid needing two terminal tabs to generate your CSS files and also run `remix dev`.

```sh
npm add -D concurrently
```

```json filename=package.json
{
  "scripts": {
    "dev": "concurrently \"npm run sass\" \"remix dev\""
  }
}
```

Running `npm run dev` will run the specified commands in parallel in a single terminal window.

## CSS-in-JS libraries

You can use CSS-in-JS libraries like Styled Components. Some of them require a "double render" in order to extract the styles from the component tree during the server render. It's unlikely this will affect performance in a significant way; React is pretty fast.

Here's some sample code to show how you might use Styled Components with Remix (you can also [find a runnable example in the Remix examples repository][styled-components-example]):

1. First you'll need to put a placeholder in your root component to control where the styles are inserted.

   ```tsx filename=app/root.tsx lines=[22-24]
   import type { MetaFunction } from "@remix-run/node"; // or cloudflare/deno
   import {
     Links,
     LiveReload,
     Meta,
     Outlet,
     Scripts,
     ScrollRestoration,
   } from "@remix-run/react";

   export const meta: MetaFunction = () => ({
     charset: "utf-8",
     viewport: "width=device-width,initial-scale=1",
   });

   export default function App() {
     return (
       <html lang="en">
         <head>
           <Meta />
           <Links />
           {typeof document === "undefined"
             ? "__STYLES__"
             : null}
         </head>
         <body>
           <Outlet />
           <ScrollRestoration />
           <Scripts />
           <LiveReload />
         </body>
       </html>
     );
   }
   ```

2. Your `entry.server.tsx` will look something like this:

   ```tsx filename=entry.server.tsx lines=[4,12,15-20,22-23]
   import { renderToString } from "react-dom/server";
   import { RemixServer } from "@remix-run/react";
   import type { EntryContext } from "@remix-run/node"; // or cloudflare/deno
   import { ServerStyleSheet } from "styled-components";

   export default function handleRequest(
     request: Request,
     responseStatusCode: number,
     responseHeaders: Headers,
     remixContext: EntryContext
   ) {
     const sheet = new ServerStyleSheet();

     let markup = renderToString(
       sheet.collectStyles(
         <RemixServer
           context={remixContext}
           url={request.url}
         />
       )
     );
     const styles = sheet.getStyleTags();
     markup = markup.replace("__STYLES__", styles);

     responseHeaders.set("Content-Type", "text/html");

     return new Response("<!DOCTYPE html>" + markup, {
       status: responseStatusCode,
       headers: responseHeaders,
     });
   }
   ```

Other CSS-in-JS libraries will have a similar setup. If you've got a CSS framework working well with Remix, please [contribute an example][examples]!

NOTE: You may run into hydration warnings when using Styled Components. Hopefully [this issue][styled-components-issue] will be fixed soon.

## CSS Bundling

<docs-warning>When using CSS-bundling features, you should avoid using `export *` due to an [issue with esbuild's CSS tree shaking][esbuild-css-tree-shaking-issue].</docs-warning>

Many common approaches to CSS within the React community are only possible when bundling CSS, meaning that the CSS files you write during development are collected into a separate bundle as part of the build process.

When using CSS-bundling features, the Remix compiler will generate a single CSS file containing all bundled styles in your application. Note that any [regular stylesheet imports][regular-stylesheet-imports] will remain as separate files.

Unlike many other tools in the React ecosystem, we do not insert the CSS bundle into the page automatically. Instead, we ensure that you always have control over the link tags on your page. This lets you decide where the CSS file is loaded relative to other stylesheets in your app.

To get access to the CSS bundle, first install the `@remix-run/css-bundle` package.

```sh
npm install @remix-run/css-bundle
```

Then, import `cssBundleHref` and add it to a link descriptor—most likely in `root.tsx` so that it applies to your entire application.

```tsx filename=root.tsx lines=[2,6-8]
import type { LinksFunction } from "@remix-run/node"; // or cloudflare/deno
import { cssBundleHref } from "@remix-run/css-bundle";

export const links: LinksFunction = () => {
  return [
    ...(cssBundleHref
      ? [{ rel: "stylesheet", href: cssBundleHref }]
      : []),
    // ...
  ];
};
```

With this link tag inserted into the page, you're now ready to start using the various CSS bundling features built into Remix.

### CSS Modules

To use the built-in CSS Modules support, first ensure you've set up [CSS bundling][css-bundling] in your application.

You can then opt into [CSS Modules] via the `.module.css` file name convention. For example:

```css filename=app/components/button/styles.module.css
.root {
  border: solid 1px;
  background: white;
  color: #454545;
}
```

```tsx filename=app/components/button/index.js lines=[1,9]
import styles from "./styles.module.css";

export const Button = React.forwardRef(
  ({ children, ...props }, ref) => {
    return (
      <button
        {...props}
        ref={ref}
        className={styles.root}
      />
    );
  }
);
Button.displayName = "Button";
```

### Vanilla Extract

[Vanilla Extract][vanilla-extract] is a zero-runtime CSS-in-TypeScript (or JavaScript) library that lets you use TypeScript as your CSS preprocessor. Styles are written in separate `*.css.ts` (or `*.css.js`) files and all code within them is executed during the build process rather than in your user's browser. If you want to keep your CSS bundle size to a minimum, Vanilla Extract also provides an official library called [Sprinkles][sprinkles] that lets you define a custom set of utility classes and a type-safe function for accessing them at runtime.

To use the built-in Vanilla Extract support, first ensure you've set up [CSS bundling][css-bundling] in your application.

Then, install Vanilla Extract's core styling package as a dev dependency.

```sh
npm install -D @vanilla-extract/css
```

You can then opt into Vanilla Extract via the `.css.ts`/`.css.js` file name convention. For example:

```ts filename=app/components/button/styles.css.ts
import { style } from "@vanilla-extract/css";

export const root = style({
  border: "solid 1px",
  background: "white",
  color: "#454545",
});
```

```tsx filename=app/components/button/index.js lines=[1,9]
import * as styles from "./styles.css"; // Note that `.ts` is omitted here

export const Button = React.forwardRef(
  ({ children, ...props }, ref) => {
    return (
      <button
        {...props}
        ref={ref}
        className={styles.root}
      />
    );
  }
);
Button.displayName = "Button";
```

### CSS Side-Effect Imports

Some NPM packages use side-effect imports of plain CSS files (e.g. `import "./styles.css"`) to declare the CSS dependencies of JavaScript files. If you want to consume one of these packages, first ensure you've set up [CSS bundling][css-bundling] in your application.

Since JavaScript runtimes don't support importing CSS in this way, you'll need to add any relevant packages to the [`serverDependenciesToBundle`][server-dependencies-to-bundle] option in your `remix.config.js` file. This ensures that any CSS imports are compiled out of your code before running it on the server. For example, to use React Spectrum:

```js filename=remix.config.js
/** @type {import('@remix-run/dev').AppConfig} */
module.exports = {
  serverDependenciesToBundle: [
    /^@adobe\/react-spectrum/,
    /^@react-spectrum/,
    /^@spectrum-icons/,
  ],
  // ...
};
```

[custom-properties]: https://developer.mozilla.org/en-US/docs/Web/CSS/--*
[link]: ../components/link
[route-module-links]: ../route/links
[styled-components-example]: https://github.com/remix-run/examples/tree/main/styled-components
[examples]: https://github.com/remix-run/examples
[styled-components-issue]: https://github.com/styled-components/styled-components/issues/3660
[tailwind]: https://tailwindcss.com
[tailwind-functions-and-directives]: https://tailwindcss.com/docs/functions-and-directives
[tailwind-intelli-sense-extension]: https://marketplace.visualstudio.com/items?itemName=bradlc.vscode-tailwindcss
[postcss]: https://postcss.org
[autoprefixer]: https://github.com/postcss/autoprefixer
[postcss-preset-env]: https://preset-env.cssdb.org
[esbuild-css-tree-shaking-issue]: https://github.com/evanw/esbuild/issues/1370
[css modules]: https://github.com/css-modules/css-modules
[regular-stylesheet-imports]: #regular-stylesheets
[server-dependencies-to-bundle]: ../file-conventions/remix-config#serverdependenciestobundle
[css-bundling]: #css-bundling
[vanilla-extract]: https://vanilla-extract.style
[sprinkles]: https://vanilla-extract.style/documentation/packages/sprinkles
[built-in-post-css-support]: #postcss
[vanilla-extract-2]: #vanilla-extract
[css-side-effect-imports]: #css-side-effect-imports
[tailwind-2]: #tailwind
[post-css]: #postcss
[css-modules]: #css-modules
[vanilla-extract-3]: #vanilla-extract
[css-side-effect-imports-2]: #css-side-effect-imports<|MERGE_RESOLUTION|>--- conflicted
+++ resolved
@@ -465,118 +465,6 @@
 
 Note that if you're also using Remix's [built-in PostCSS support][built-in-post-css-support], the Tailwind PostCSS plugin will be automatically included if it's missing, but you can also choose to manually include the Tailwind plugin in your PostCSS config instead if you'd prefer.
 
-<<<<<<< HEAD
-=======
-### Manual Tailwind Integration
-
-It's also possible to use Tailwind without leveraging the built-in support by using the `tailwindcss` CLI directly.
-
-First install a couple of dev dependencies:
-
-```sh
-npm install -D npm-run-all tailwindcss
-```
-
-Secondly, initialize a Tailwind config file:
-
-```sh
-npx tailwindcss init --ts
-```
-
-Now we can tell it which files to generate classes from:
-
-```ts filename=tailwind.config.ts lines=[4]
-import type { Config } from "tailwindcss";
-
-export default {
-   content: ["./app/**/*.{js,jsx,ts,tsx}"],
-   theme: {
-      extend: {},
-   },
-   plugins: [],
-} satisfies Config;
-```
-
-Update the package scripts to generate the Tailwind file during dev and for the production build
-
-```json filename=package.json lines=[4-10]
-{
-  // ...
-  "scripts": {
-    "build": "run-s \"build:*\"",
-    "build:css": "npm run generate:css -- --minify",
-    "build:remix": "remix build",
-    "dev": "run-p \"dev:*\"",
-    "dev:css": "npm run generate:css -- --watch",
-    "dev:remix": "remix dev",
-    "generate:css": "npx tailwindcss -o ./app/tailwind.css",
-    "start": "remix-serve build"
-  }
-  // ...
-}
-```
-
-Finally, import the generated CSS file into your app:
-
-```tsx filename=app/root.tsx
-import type { LinksFunction } from "@remix-run/node"; // or cloudflare/deno
-
-// ...
-
-import styles from "./tailwind.css";
-
-export const links: LinksFunction = () => [
-  { rel: "stylesheet", href: styles },
-];
-```
-
-If you want to use Tailwind's `@apply` method to extract custom classes, create a css file in the root directory, eg `./styles/tailwind.css`:
-
-```css filename=styles/tailwind.css
-@tailwind base;
-@tailwind components;
-@tailwind utilities;
-
-@layer components {
-  .custom-class {
-    @apply ...;
-  }
-}
-```
-
-Then alter how Tailwind is generating your css:
-
-```json filename=package.json lines=[10]
-{
-  // ...
-  "scripts": {
-    "build": "run-s \"build:*\"",
-    "build:css": "npm run generate:css -- --minify",
-    "build:remix": "remix build",
-    "dev": "run-p \"dev:*\"",
-    "dev:css": "npm run generate:css -- --watch",
-    "dev:remix": "remix dev",
-    "generate:css": "npx tailwindcss -i ./styles/tailwind.css -o ./app/tailwind.css",
-    "start": "remix-serve build"
-  }
-  // ...
-}
-```
-
-It isn't required, but it's recommended to add the generated file to your `.gitignore` list:
-
-```sh filename=.gitignore lines=[8]
-node_modules
-
-/.cache
-/build
-/public/build
-.env
-
-/app/tailwind.css
-```
-
->>>>>>> 11f2d6b1
 If you're using VS Code, it's recommended you install the [Tailwind IntelliSense extension][tailwind-intelli-sense-extension] for the best developer experience.
 
 ## Remote Stylesheets
@@ -640,108 +528,6 @@
 };
 ```
 
-<<<<<<< HEAD
-=======
-### Manual PostCSS Integration
-
-It's also possible to use PostCSS without leveraging the built-in support. Here's the gist of it:
-
-1. Use the `postcss` CLI directly alongside Remix
-2. Build CSS into the Remix app directory from a styles source directory
-3. Import your stylesheet to your modules like any other stylesheet
-
-Here's how to set it up:
-
-1. Install PostCSS along with its CLI and any desired plugins in your app.
-
-   ```sh
-   npm install -D postcss-cli postcss autoprefixer
-   ```
-
-2. Add `postcss.config.js` in the Remix root with configuration for your plugins.
-
-   ```js filename=postcss.config.js
-   module.exports = {
-     plugins: {
-       autoprefixer: {},
-     },
-   };
-   ```
-
-3. Add stylesheets to a `styles/` folder _next to `app/`_, we'll point postcss at this folder to build _into_ the `app/styles` folder next.
-
-   ```sh
-   mkdir styles
-   touch styles/app.css
-   ```
-
-4. Add some scripts to your `package.json`
-
-   ```json filename=package.json
-   {
-     "scripts": {
-       "dev:css": "postcss styles --base styles --dir app/styles -w",
-       "build:css": "postcss styles --base styles --dir app/styles --env production"
-     }
-   }
-   ```
-
-   These commands will process files from `./styles` into `./app/styles` where your Remix modules can import them.
-
-   ```
-   .
-   ├── app
-   │   └── styles (processed files)
-   │       ├── app.css
-   │       └── routes
-   │           └── index.css
-   └── styles (source files)
-       ├── app.css
-       └── routes
-           └── index.css
-   ```
-
-   We recommend adding `app/styles` to your `.gitignore`.
-
-5. Use it! When you're developing styles, open a terminal tab and run your new watch script:
-
-   ```sh
-   npm run dev:css
-   ```
-
-   When you're building for production, run
-
-   ```sh
-   npm run build:css
-   ```
-
-   Then import like any other css file:
-
-   ```tsx filename=root.tsx
-   import type { LinksFunction } from "@remix-run/node"; // or cloudflare/deno
-
-   import styles from "./styles/app.css";
-
-   export const links: LinksFunction = () => {
-     return [{ rel: "stylesheet", href: styles }];
-   };
-   ```
-
-You might want to use something like `concurrently` to avoid needing two terminal tabs to watch your CSS and run `remix dev`.
-
-```sh
-npm add -D concurrently
-```
-
-```json filename=package.json
-{
-  "scripts": {
-    "dev": "concurrently \"npm run dev:css\" \"remix dev\""
-  }
-}
-```
-
->>>>>>> 11f2d6b1
 ## CSS Preprocessors
 
 You can use CSS preprocessors like LESS and SASS. Doing so requires running an additional build process to convert these files to CSS files. This can be done via the command line tools provided by the preprocessor or any equivalent tool.
