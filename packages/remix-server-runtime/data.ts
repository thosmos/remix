--- conflicted
+++ resolved
@@ -75,13 +75,8 @@
 }: {
   request: Request;
   match: RouteMatch<ServerRoute>;
-<<<<<<< HEAD
-  loadContext: unknown;
-}): Promise<Response> {
-=======
   loadContext?: AppLoadContext;
 }) {
->>>>>>> aa7ea11a
   let loader = match.route.module.loader;
 
   if (!loader) {
